#!/usr/bin/env python
# Copyright 2015 Luminal, Inc.
#
# Licensed under the Apache License, Version 2.0 (the "License");
# you may not use this file except in compliance with the License.
# You may obtain a copy of the License at
#
#     http://www.apache.org/licenses/LICENSE-2.0
#
# Unless required by applicable law or agreed to in writing, software
# distributed under the License is distributed on an "AS IS" BASIS,
# WITHOUT WARRANTIES OR CONDITIONS OF ANY KIND, either express or implied.
# See the License for the specific language governing permissions and
# limitations under the License.
from __future__ import print_function

import argparse
import csv
import json
import operator
import os
import os.path
import sys
import re
import boto3
import botocore.exceptions

try:
    from StringIO import StringIO
except ImportError:
    from io import StringIO

try:
    import yaml
    NO_YAML = False
except ImportError:
    NO_YAML = True

from base64 import b64encode, b64decode
from boto3.dynamodb.conditions import Attr
from Crypto.Cipher import AES
from Crypto.Hash import *
from Crypto.Hash.HMAC import HMAC
from Crypto.Util import Counter
from types import ModuleType


DEFAULT_REGION = "us-east-1"
<<<<<<< HEAD
PAD_LEN = 19  # number of digits in sys.maxint
=======
HASHING_ALGORITHMS = ['SHA', 'SHA224', 'SHA256', 'SHA384', 'SHA512',
                      'MD2', 'MD4', 'MD5', 'RIPEMD']
PAD_LEN = 19 # number of digits in sys.maxint
>>>>>>> c047c2aa
WILDCARD_CHAR = "*"


class KmsError(Exception):

    def __init__(self, value=""):
        self.value = "KMS ERROR: " + value if value is not "" else "KMS ERROR"

    def __str__(self):
        return self.value


class IntegrityError(Exception):

    def __init__(self, value=""):
        self.value = "INTEGRITY ERROR: " + value if value is not "" else \
                     "INTEGRITY ERROR"

    def __str__(self):
        return self.value


class ItemNotFound(Exception):
    pass


class KeyValueToDictionary(argparse.Action):

    def __call__(self, parser, namespace, values, option_string=None):
        setattr(namespace,
                self.dest,
                dict((x[0], x[1]) for x in values))


def printStdErr(s):
    sys.stderr.write(str(s))
    sys.stderr.write("\n")


def fatal(s):
    printStdErr(s)
    sys.exit(1)


def key_value_pair(string):
    output = string.split('=')
    if len(output) != 2:
        msg = "%r is not the form of \"key=value\"" % string
        raise argparse.ArgumentTypeError(msg)
    return output


def expand_wildcard(string, secrets):
    prog = re.compile('^' + string.replace(WILDCARD_CHAR, '.*') + '$')
    output = []
    for secret in secrets:
        if prog.search(secret) is not None:
            output.append(secret)
    return output


def value_or_filename(string):
    # argparse running on old version of python (<2.7) will pass an empty
    # string to this function before it passes the actual value.
    # If an empty string is passes in, just return an empty string
    if string == "":
        return ""

    if string == '-':
        try:
            return sys.stdin.read()
        except KeyboardInterrupt:
            raise argparse.ArgumentTypeError("Unable to read value from stdin")
    elif string[0] == "@":
        filename = string[1:]
        try:
            with open(os.path.expanduser(filename)) as f:
                output = f.read()
        except IOError:
            raise argparse.ArgumentTypeError("Unable to read file %s" %
                                             filename)
    else:
        output = string
    return output


def csv_dump(dictionary):
    csvfile = StringIO()
    csvwriter = csv.writer(csvfile)
    for key in dictionary:
        csvwriter.writerow([key, dictionary[key]])
    return csvfile.getvalue()


def paddedInt(i):
    '''
    return a string that contains `i`, left-padded with 0's up to PAD_LEN digits
    '''
    i_str = str(i)
    pad = PAD_LEN - len(i_str)
    return (pad * "0") + i_str


def getHighestVersion(name, region=None, table="credential-store",
                      **kwargs):
    '''
    Return the highest version of `name` in the table
    '''
    session = get_session(**kwargs)

    dynamodb = session.resource('dynamodb', region_name=region)
    secrets = dynamodb.Table(table)

    response = secrets.query(Limit=1,
                             ScanIndexForward=False,
                             ConsistentRead=True,
                             KeyConditionExpression=boto3.dynamodb.conditions.Key(
                                 "name").eq(name),
                             ProjectionExpression="version")

    if response["Count"] == 0:
        return 0
    return response["Items"][0]["version"]


def clean_fail(func):
    '''
    A decorator to cleanly exit on a failed call to AWS.
    catch a `botocore.exceptions.ClientError` raised from an action.
    This sort of error is raised if you are targeting a region that
    isn't set up (see, `credstash setup`.
    '''
    def func_wrapper(*args, **kwargs):
        try:
            return func(*args, **kwargs)
        except botocore.exceptions.ClientError as e:
            print(str(e), file=sys.stderr)
            sys.exit(1)
    return func_wrapper


def listSecrets(region=None, table="credential-store", **kwargs):
    '''
    do a full-table scan of the credential-store,
    and return the names and versions of every credential
    '''
    session = get_session(**kwargs)

    dynamodb = session.resource('dynamodb', region_name=region)
    secrets = dynamodb.Table(table)

    response = secrets.scan(ProjectionExpression="#N, version",
                            ExpressionAttributeNames={"#N": "name"})
    return response["Items"]


def putSecret(name, secret, version, kms_key="alias/credstash",
              region=None, table="credential-store", context=None,
              digest="SHA256", **kwargs):
    '''
    put a secret called `name` into the secret-store,
    protected by the key kms_key
    '''
    if not context:
        context = {}
    session = get_session(**kwargs)
    kms = session.client('kms', region_name=region)
    # generate a a 64 byte key.
    # Half will be for data encryption, the other half for HMAC
    try:
        kms_response = kms.generate_data_key(
            KeyId=kms_key, EncryptionContext=context, NumberOfBytes=64)
    except:
        raise KmsError("Could not generate key using KMS key %s" % kms_key)
    data_key = kms_response['Plaintext'][:32]
    hmac_key = kms_response['Plaintext'][32:]
    wrapped_key = kms_response['CiphertextBlob']

    enc_ctr = Counter.new(128)
    encryptor = AES.new(data_key, AES.MODE_CTR, counter=enc_ctr)

    c_text = encryptor.encrypt(secret)
    # compute an HMAC using the hmac key and the ciphertext
    hmac = HMAC(hmac_key, msg=c_text, digestmod=get_digest(digest))

    b64hmac = hmac.hexdigest()

    dynamodb = session.resource('dynamodb', region_name=region)
    secrets = dynamodb.Table(table)

    data = {}
    data['name'] = name
    data['version'] = version if version != "" else paddedInt(1)
    data['key'] = b64encode(wrapped_key).decode('utf-8')
    data['contents'] = b64encode(c_text).decode('utf-8')
    data['hmac'] = b64hmac
    data['digest'] = digest

    return secrets.put_item(Item=data, ConditionExpression=Attr('name').not_exists())


def getAllSecrets(version="", region=None, table="credential-store",
                  context=None, **kwargs):
    '''
    fetch and decrypt all secrets
    '''
    output = {}
    secrets = listSecrets(region, table, **kwargs)
    for credential in set([x["name"] for x in secrets]):
        try:
            output[credential] = getSecret(credential,
                                           version,
                                           region,
                                           table,
                                           context,
                                           **kwargs)
        except:
            pass
    return output


@clean_fail
def getAllAction(args, region, **session_params):
    secrets = getAllSecrets(args.version,
                            region=region,
                            table=args.table,
                            context=args.context,
                            **session_params)
    if args.format == "json":
        output_func = json.dumps
        output_args = {"sort_keys": True,
                       "indent": 4,
                       "separators": (',', ': ')}
    elif not NO_YAML and args.format == "yaml":
        output_func = yaml.dump
        output_args = {"default_flow_style": False}
    elif args.format == 'csv':
        output_func = csv_dump
        output_args = {}
    print(output_func(secrets, **output_args))


@clean_fail
def putSecretAction(args, region, **session_params):
    if args.autoversion:
        latestVersion = getHighestVersion(args.credential,
                                          region,
                                          args.table,
                                          **session_params)
        try:
            version = paddedInt(int(latestVersion) + 1)
        except ValueError:
            fatal("Can not autoincrement version. The current "
                  "version: %s is not an int" % latestVersion)
    else:
        version = args.version
    try:
        if putSecret(args.credential, args.value, version,
                     kms_key=args.key, region=region, table=args.table,
                     context=args.context,
                     **session_params):
            print("{0} has been stored".format(args.credential))
    except KmsError as e:
        fatal(e)
    except botocore.exceptions.ClientError as e:
        if e.response["Error"]["Code"] == "ConditionalCheckFailedException":
            latestVersion = getHighestVersion(args.credential, region,
                                              args.table,
                                              **session_params)
            fatal("%s version %s is already in the credential store. "
                  "Use the -v flag to specify a new version" %
                  (args.credential, latestVersion))
        else:
            fatal(e)


@clean_fail
def getSecretAction(args, region, **session_params):
    try:
        if WILDCARD_CHAR in args.credential:
            names = expand_wildcard(args.credential,
                                    [x["name"]
                                     for x
                                     in listSecrets(region=region,
                                                    table=args.table,
                                                    **session_params)])
            print(json.dumps(dict((name,
                                   getSecret(name,
                                             args.version,
                                             region=region,
                                             table=args.table,
                                             context=args.context,
                                             **session_params))
                                  for name in names)))
        else:
            sys.stdout.write(getSecret(args.credential, args.version,
                                       region=region, table=args.table,
                                       context=args.context,
                                       **session_params))
            if not args.noline:
                sys.stdout.write("\n")
    except ItemNotFound as e:
        fatal(e)
    except KmsError as e:
        fatal(e)
    except IntegrityError as e:
        fatal(e)


def getSecret(name, version="", region=None,
              table="credential-store", context=None,
              **kwargs):
    '''
    fetch and decrypt the secret called `name`
    '''
    if not context:
        context = {}

    session = get_session(**kwargs)
    dynamodb = session.resource('dynamodb', region_name=region)
    secrets = dynamodb.Table(table)

    if version == "":
        # do a consistent fetch of the credential with the highest version
        response = secrets.query(Limit=1,
                                 ScanIndexForward=False,
                                 ConsistentRead=True,
                                 KeyConditionExpression=boto3.dynamodb.conditions.Key("name").eq(name))
        if response["Count"] == 0:
            raise ItemNotFound("Item {'name': '%s'} couldn't be found." % name)
        material = response["Items"][0]
    else:
        response = secrets.get_item(Key={"name": name, "version": version})
        if "Item" not in response:
            raise ItemNotFound(
                "Item {'name': '%s', 'version': '%s'} couldn't be found." % (name, version))
        material = response["Item"]

    kms = session.client('kms', region_name=region)
    # Check the HMAC before we decrypt to verify ciphertext integrity
    try:
        kms_response = kms.decrypt(CiphertextBlob=b64decode(
            material['key']), EncryptionContext=context)
    except botocore.exceptions.ClientError as e:
        if e.response["Error"]["Code"] == "InvalidCiphertextException":
            if context is None:
                msg = ("Could not decrypt hmac key with KMS. The credential may "
                       "require that an encryption context be provided to decrypt "
                       "it.")
            else:
                msg = ("Could not decrypt hmac key with KMS. The encryption "
                       "context provided may not match the one used when the "
                       "credential was stored.")
        else:
            msg = "Decryption error %s" % e
        raise KmsError(msg)
    except Exception as e:
        raise KmsError("Decryption error %s" % e)
    # Check for the existence of a digest value
    if 'digest' in material:
        digest = material['digest']
    else:
        digest = 'SHA256'

    key = kms_response['Plaintext'][:32]
    hmac_key = kms_response['Plaintext'][32:]
    hmac = HMAC(hmac_key, msg=b64decode(material['contents']),
                        digestmod=get_digest(digest))
    if hmac.hexdigest() != material['hmac']:
        raise IntegrityError("Computed HMAC on %s does not match stored HMAC"
                             % name)
    dec_ctr = Counter.new(128)
    decryptor = AES.new(key, AES.MODE_CTR, counter=dec_ctr)
    plaintext = decryptor.decrypt(
        b64decode(material['contents'])).decode("utf-8")
    return plaintext


@clean_fail
def deleteSecrets(name, region=None, table="credential-store",
                  **kwargs):
    session = get_session(**kwargs)
    dynamodb = session.resource('dynamodb', region_name=region)
    secrets = dynamodb.Table(table)

    response = secrets.scan(FilterExpression=boto3.dynamodb.conditions.Attr("name").eq(name),
                            ProjectionExpression="#N, version",
                            ExpressionAttributeNames={"#N": "name"})

    for secret in response["Items"]:
        print("Deleting %s -- version %s" %
              (secret["name"], secret["version"]))
        secrets.delete_item(Key=secret)


@clean_fail
def createDdbTable(region=None, table="credential-store", **kwargs):
    '''
    create the secret store table in DDB in the specified region
    '''
    session = get_session(**kwargs)
    dynamodb = session.resource("dynamodb", region_name=region)
    if table in (t.name for t in dynamodb.tables.all()):
        print("Credential Store table already exists")
        return

    print("Creating table...")
    dynamodb.create_table(
        TableName=table,
        KeySchema=[
            {
                "AttributeName": "name",
                "KeyType": "HASH",
            },
            {
                "AttributeName": "version",
                "KeyType": "RANGE",
            }
        ],
        AttributeDefinitions=[
            {
                "AttributeName": "name",
                "AttributeType": "S",
            },
            {
                "AttributeName": "version",
                "AttributeType": "S",
            },
        ],
        ProvisionedThroughput={
            "ReadCapacityUnits": 1,
            "WriteCapacityUnits": 1,
        }
    )

    print("Waiting for table to be created...")
    client = session.client("dynamodb", region_name=region)
    client.get_waiter("table_exists").wait(TableName=table)

    print("Table has been created. "
          "Go read the README about how to create your KMS key")


def get_session(aws_access_key_id=None, aws_secret_access_key=None,
                aws_session_token=None, profile_name=None):
    if get_session._cached_session is None:
        get_session._cached_session = boto3.Session(aws_access_key_id=aws_access_key_id,
                                                    aws_secret_access_key=aws_secret_access_key,
                                                    aws_session_token=aws_session_token,
                                                    profile_name=profile_name)
    return get_session._cached_session
get_session._cached_session = None


def get_assumerole_credentials(arn):
    sts_client = boto3.client('sts')
    # Use client object and pass the role ARN
    assumedRoleObject = sts_client.assume_role(RoleArn=arn,
                                               RoleSessionName="AssumeRoleCredstashSession1")
    credentials = assumedRoleObject['Credentials']
    return dict(aws_access_key_id=credentials['AccessKeyId'],
                aws_secret_access_key=credentials['SecretAccessKey'],
                aws_session_token=credentials['SessionToken'])

def get_digest(digest):
    for item in globals().values():
        if (type(item) == ModuleType) and (item.__name__ == 'Crypto.Hash.' + digest):
            return item
    raise ValueError("Could not find " + digest + " in Crypto.Hash")


@clean_fail
def list_credentials(region, args, **session_params):
    credential_list = listSecrets(region=region,
                                  table=args.table,
                                  **session_params)
    if credential_list:
        # print list of credential names and versions,
        # sorted by name and then by version
        max_len = max([len(x["name"]) for x in credential_list])
        for cred in sorted(credential_list,
                           key=operator.itemgetter("name", "version")):
            print("{0:{1}} -- version {2:>}".format(
                cred["name"], max_len, cred["version"]))
    else:
        return


def get_session_params(profile, arn):
    params = {}
    if profile is None and arn:
        params = get_assumerole_credentials(arn)
    elif profile:
        params = dict(profile_name=profile)
    return params


def get_parser():
    """get the parsers dict"""
    parsers = {}
    parsers['super'] = argparse.ArgumentParser(
        description="A credential/secret storage system")

    parsers['super'].add_argument("-r", "--region",
                                  help="the AWS region in which to operate."
                                  "If a region is not specified, credstash "
                                  "will use the value of the "
                                  "AWS_DEFAULT_REGION env variable, "
                                  "or if that is not set, the value in "
                                  "`~/.aws/config`. As a last resort, "
                                  "it will use " + DEFAULT_REGION)
    parsers['super'].add_argument("-t", "--table", default="credential-store",
                                  help="DynamoDB table to use for "
                                  "credential storage")
    role_parse = parsers['super'].add_mutually_exclusive_group()
    role_parse.add_argument("-p", "--profile", default=None,
                            help="Boto config profile to use when "
                            "connecting to AWS")
    role_parse.add_argument("-n", "--arn", default=None,
                            help="AWS IAM ARN for AssumeRole")
    subparsers = parsers['super'].add_subparsers(help='Try commands like '
                                                 '"{name} get -h" or "{name}'
                                                 'put --help" to get each'
                                                 'sub command\'s options'
                                                 .format(name=os.path.basename(
                                                         __file__)))

    action = 'delete'
    parsers[action] = subparsers.add_parser(action,
                                            help='Delete a credential " \
                                            "from the store')
    parsers[action].add_argument("credential", type=str,
                                 help="the name of the credential to delete")
    parsers[action].set_defaults(action=action)

    action = 'get'
    parsers[action] = subparsers.add_parser(action, help="Get a credential "
                                            "from the store")
    parsers[action].add_argument("credential", type=str,
                                 help="the name of the credential to get."
                                 "Using the wildcard character '%s' will "
                                 "search for credentials that match the "
                                 "pattern" % WILDCARD_CHAR)
    parsers[action].add_argument("context", type=key_value_pair,
                                 action=KeyValueToDictionary, nargs='*',
                                 help="encryption context key/value pairs "
                                 "associated with the credential in the form "
                                 "of \"key=value\"")
    parsers[action].add_argument("-n", "--noline", action="store_true",
                                 help="Don't append newline to returned "
                                 "value (useful in scripts or with "
                                 "binary files)")
    parsers[action].add_argument("-v", "--version", default="",
                                 help="Get a specific version of the "
                                 "credential (defaults to the latest version)")
    parsers[action].set_defaults(action=action)

    action = 'getall'
    parsers[action] = subparsers.add_parser(action,
                                            help="Get all credentials from "
                                            "the store")
    parsers[action].add_argument("context", type=key_value_pair,
                                 action=KeyValueToDictionary, nargs='*',
                                 help="encryption context key/value pairs "
                                 "associated with the credential in the form "
                                 "of \"key=value\"")
    parsers[action].add_argument("-v", "--version", default="",
                                 help="Get a specific version of the "
                                 "credential (defaults to the latest version)")
    parsers[action].add_argument("-f", "--format", default="json",
                                 choices=["json", "csv"] +
                                 ([] if NO_YAML else ["yaml"]),
                                 help="Output format. json(default) " +
                                 ("" if NO_YAML else "yaml ") + "or csv.")
    parsers[action].set_defaults(action=action)

    action = 'list'
    parsers[action] = subparsers.add_parser(action,
                                            help="list credentials and "
                                            "their versions")
    parsers[action].set_defaults(action=action)

    action = 'put'
    parsers[action] = subparsers.add_parser(action,
                                            help="Put a credential into "
                                            "the store")
    parsers[action].add_argument("credential", type=str,
                                 help="the name of the credential to store")
    parsers[action].add_argument("value", type=value_or_filename,
                                 help="the value of the credential to store "
                                 "or, if beginning with the \"@\" character, "
                                 "the filename of the file containing "
                                 "the value, or pass \"-\" to read the value "
                                 "from stdin", default="")
    parsers[action].add_argument("context", type=key_value_pair,
                                 action=KeyValueToDictionary, nargs='*',
                                 help="encryption context key/value pairs "
                                 "associated with the credential in the form "
                                 "of \"key=value\"")
    parsers[action].add_argument("-k", "--key", default="alias/credstash",
                                 help="the KMS key-id of the master key "
                                 "to use. See the README for more "
                                 "information. Defaults to alias/credstash")
    parsers[action].add_argument("-v", "--version", default="",
                                 help="Put a specific version of the "
                                 "credential (update the credential; "
                                 "defaults to version `1`).")
    parsers[action].add_argument("-a", "--autoversion", action="store_true",
                                 help="Automatically increment the version of "
                                 "the credential to be stored. This option "
                                 "causes the `-v` flag to be ignored. "
                                 "(This option will fail if the currently stored "
                                 "version is not numeric.)")
    parsers[action].add_argument("-d", "--digest", default="SHA256",
                                 choices=HASHING_ALGORITHMS,
                                 help="the hashing algorithm used to "
                                 "to encrypt the data. Defaults to SHA256")
    parsers[action].set_defaults(action=action)

    action = 'setup'
    parsers[action] = subparsers.add_parser(action,
                                            help='setup the credential store')
    parsers[action].set_defaults(action=action)
    return parsers


def main():
    parsers = get_parser()
    args = parsers['super'].parse_args()

    # Check for assume role and set  session params
    session_params = get_session_params(args.profile, args.arn)

    try:
        region = args.region
        session = get_session(**session_params)
        session.resource('dynamodb', region_name=region)
    except botocore.exceptions.NoRegionError:
        if 'AWS_DEFAULT_REGION' not in os.environ:
            region = DEFAULT_REGION

    if "action" in vars(args):
        if args.action == "delete":
            deleteSecrets(args.credential,
                          region=region,
                          table=args.table,
                          **session_params)
            return
        if args.action == "list":
            list_credentials(region, args, **session_params)
            return
        if args.action == "put":
<<<<<<< HEAD
            putSecretAction(args, region, **session_params)
            return

=======
            if args.autoversion:
                latestVersion = getHighestVersion(args.credential,
                                                  region,
                                                  args.table,
                                                  **session_params)
                try:
                    version = paddedInt(int(latestVersion) + 1)
                except ValueError:
                    fatal("Can not autoincrement version. The current "
                                "version: %s is not an int" % latestVersion)
            else:
                version = args.version
            try:
                if putSecret(args.credential, args.value, version,
                             kms_key=args.key, region=region, table=args.table,
                             context=args.context, digest=args.digest,
                             **session_params):
                    print("{0} has been stored".format(args.credential))
            except KmsError as e:
                fatal(e)
            except botocore.exceptions.ClientError as e:
                if e.response["Error"]["Code"] == "ConditionalCheckFailedException":
                    latestVersion = getHighestVersion(args.credential, region,
                                                      args.table,
                                                      **session_params)
                    fatal("%s version %s is already in the credential store. "
                          "Use the -v flag to specify a new version" %
                          (args.credential, latestVersion))
                else:
                    fatal(e)
>>>>>>> c047c2aa
        if args.action == "get":
            getSecretAction(args, region, **session_params)
            return
        if args.action == "getall":
            getAllAction(args, region, **session_params)
            return
        if args.action == "setup":
            createDdbTable(region=region, table=args.table,
                           **session_params)
            return
    else:
        parsers['super'].print_help()

if __name__ == '__main__':
    main()<|MERGE_RESOLUTION|>--- conflicted
+++ resolved
@@ -46,13 +46,9 @@
 
 
 DEFAULT_REGION = "us-east-1"
-<<<<<<< HEAD
-PAD_LEN = 19  # number of digits in sys.maxint
-=======
 HASHING_ALGORITHMS = ['SHA', 'SHA224', 'SHA256', 'SHA384', 'SHA512',
                       'MD2', 'MD4', 'MD5', 'RIPEMD']
-PAD_LEN = 19 # number of digits in sys.maxint
->>>>>>> c047c2aa
+PAD_LEN = 19  # number of digits in sys.maxint
 WILDCARD_CHAR = "*"
 
 
@@ -312,7 +308,7 @@
     try:
         if putSecret(args.credential, args.value, version,
                      kms_key=args.key, region=region, table=args.table,
-                     context=args.context,
+                     context=args.context, digest=args.digest,
                      **session_params):
             print("{0} has been stored".format(args.credential))
     except KmsError as e:
@@ -420,7 +416,7 @@
     key = kms_response['Plaintext'][:32]
     hmac_key = kms_response['Plaintext'][32:]
     hmac = HMAC(hmac_key, msg=b64decode(material['contents']),
-                        digestmod=get_digest(digest))
+                digestmod=get_digest(digest))
     if hmac.hexdigest() != material['hmac']:
         raise IntegrityError("Computed HMAC on %s does not match stored HMAC"
                              % name)
@@ -516,6 +512,7 @@
     return dict(aws_access_key_id=credentials['AccessKeyId'],
                 aws_secret_access_key=credentials['SecretAccessKey'],
                 aws_session_token=credentials['SessionToken'])
+
 
 def get_digest(digest):
     for item in globals().values():
@@ -705,42 +702,8 @@
             list_credentials(region, args, **session_params)
             return
         if args.action == "put":
-<<<<<<< HEAD
             putSecretAction(args, region, **session_params)
             return
-
-=======
-            if args.autoversion:
-                latestVersion = getHighestVersion(args.credential,
-                                                  region,
-                                                  args.table,
-                                                  **session_params)
-                try:
-                    version = paddedInt(int(latestVersion) + 1)
-                except ValueError:
-                    fatal("Can not autoincrement version. The current "
-                                "version: %s is not an int" % latestVersion)
-            else:
-                version = args.version
-            try:
-                if putSecret(args.credential, args.value, version,
-                             kms_key=args.key, region=region, table=args.table,
-                             context=args.context, digest=args.digest,
-                             **session_params):
-                    print("{0} has been stored".format(args.credential))
-            except KmsError as e:
-                fatal(e)
-            except botocore.exceptions.ClientError as e:
-                if e.response["Error"]["Code"] == "ConditionalCheckFailedException":
-                    latestVersion = getHighestVersion(args.credential, region,
-                                                      args.table,
-                                                      **session_params)
-                    fatal("%s version %s is already in the credential store. "
-                          "Use the -v flag to specify a new version" %
-                          (args.credential, latestVersion))
-                else:
-                    fatal(e)
->>>>>>> c047c2aa
         if args.action == "get":
             getSecretAction(args, region, **session_params)
             return
