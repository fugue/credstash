--- conflicted
+++ resolved
@@ -259,16 +259,11 @@
     dynamodb = session.resource('dynamodb', region_name=region)
     secrets = dynamodb.Table(table)
 
-<<<<<<< HEAD
     last_evaluated_key = 1
     items = []
 
     while last_evaluated_key:
         response = secrets.scan(ProjectionExpression="#N, version",
-=======
-    response = secrets.scan(FilterExpression=Attr('active').eq(1),
-                            ProjectionExpression="#N, version",
->>>>>>> 37c5b0af
                             ExpressionAttributeNames={"#N": "name"})
 
         last_evaluated_key = response.get('LastEvaluatedKey')
@@ -279,11 +274,7 @@
 
 def putSecret(name, secret, version="", kms_key="alias/credstash",
               region=None, table="credential-store", context=None,
-<<<<<<< HEAD
               digest=DEFAULT_DIGEST, **kwargs):
-=======
-              other_tags={}, **kwargs):
->>>>>>> 37c5b0af
     '''
     put a secret called `name` into the secret-store,
     protected by the key kms_key
